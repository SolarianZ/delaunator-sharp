--- conflicted
+++ resolved
@@ -12,13 +12,8 @@
     <PackageTags>delaunay triangulation voronoi</PackageTags>
     <PackageLicenseExpression>MIT</PackageLicenseExpression>
     <Copyright>https://github.com/mapbox/delaunator</Copyright>
-<<<<<<< HEAD
-    <Version>1.0.8</Version>
+    <Version>1.0.9</Version>
     <PackageReleaseNotes>Hull property access set to public</PackageReleaseNotes>
-=======
-    <Version>1.0.9</Version>
-    <PackageReleaseNotes>Performance improvement on GetVoronoiCells</PackageReleaseNotes>
->>>>>>> 3ae14aa7
     <AssemblyName>DelaunatorSharp</AssemblyName>
     <RootNamespace>DelaunatorSharp</RootNamespace>
     <PackageId>Delaunator</PackageId>
